// -*- mode: js; indent-tabs-mode: nil; js-basic-offset: 4 -*-
//
// This file is part of ThingEngine
//
// Copyright 2015 Giovanni Campagna <gcampagn@cs.stanford.edu>
//
// See COPYING for details
"use strict";

const Q = require('q');
const events = require('events');
const WebSocket = require('ws');

const Tier = require('./tier_manager').Tier;

//    phone <-> server, from the POV of a phone
// or phone <-> cloud, from the POV of the phone
// or server <-> cloud, from the POV of the server
// web sockets, client side
class ClientConnection extends events.EventEmitter {
    constructor(serverAddress, identity, targetIdentity, authToken) {
        super();
        this._serverAddress = serverAddress;
        this._identity = identity;
        this._targetIdentity = targetIdentity;
        this._authToken = authToken;
        this._closeOk = false;

        this._outgoingBuffer = [];
        this._ratelimitTimer = null;
        this._retryAttempts = 3;

        this.isClient = true;
        this.isServer = false;
    }

    _onConnectionLost() {
        if (this._closeOk)
            return;

        console.log('Lost connection to the server');
        this._socket = null;

        // if the connection lasted less than 60 seconds, consider it
        // a failed open (subject to retry limit), otherwise reopen
        // right away

        var now = new Date;
        var retry;
        if (now.getTime() - this._ratelimitTimer.getTime() < 60000) {
            if (this._retryAttempts > 0) {
                retry = true;
            } else {
                retry = false;
            }
        } else {
            retry = true;
            console.log('Resetting retry limit');
            this._retryAttempts = 3;
        }

        if (retry) {
            this.open().catch(function(error) {
                this.emit('failed', this._outgoingBuffer);
            }.bind(this));
        } else {
            this.emit('failed', this._outgoingBuffer);
        }
    }

    _onConnected(socket) {
        this._socket = socket;

        console.log('Successfully connected to server');

        // setup keep-alives
        socket.on('ping', function() {
            socket.pong();
        });

        if (this._authToken !== undefined) {
            socket.send(JSON.stringify({control:'auth',
                                        identity: this._identity,
                                        token: this._authToken}));
        }

        this._outgoingBuffer.forEach(function(msg) {
            if (msg.control === undefined)
                msg.control = 'data';
            socket.send(msg);
        });
        this._outgoingBuffer = [];

        this._ratelimitTimer = new Date;

        this._socket.on('close', function() {
            if (socket != this._socket)
                return;

            this._onConnectionLost();
        }.bind(this));
        this._socket.on('message', function(data) {
            if (socket != this._socket)
                return;

            var msg;
            try {
                msg = JSON.parse(data);
            } catch(e) {
                console.error('Error parsing server message: ' + e);
                return;
            }

            // The control messages we expect to receive
            if (['auth-token-ok', 'auth-token-error',
                 'data', 'close'].indexOf(msg.control) < 0) {
                console.error('Invalid control message ' + msg.control);
                // ignore the message, don't die (back/forward compatibility)
                return;
            }

            if (msg.control === 'close') {
                console.log('Server requested connection shutdown');
                this.close();
                this.emit('failed', this._outgoingBuffer);
                return;
            }

            if (msg.control === 'data')
                delete msg.control;

            this.emit('message', msg);
        }.bind(this));

        return Q(true);
    }

    open() {
        this._retryAttempts--;
        console.log('Attempting connection to the server, try ' + (3 - this._retryAttempts) + ' of 3');
        return Q.Promise(function(callback, errback) {
            try {
                var socket = new WebSocket(this._serverAddress);
                socket.on('open', function() {
                    callback(socket);
                });
                socket.on('error', function(error) {
                    errback(error);
                });
            } catch(e) {
                errback(e);
            }
        }.bind(this)).timeout(10000, 'Timed out')
        .then(function(socket) {
            return this._onConnected(socket);
        }.bind(this))
        .catch(function(error) {
            console.error('Failed to connect to server: ' + error);
            if (this._retryAttempts > 0) {
                return this.open();
            } else {
                this.emit('failed', this._outgoingBuffer);
                return Q(false);
            }
        }.bind(this));
    }

    close() {
        this._socket.close();
        this._closeOk = true;
        this._socket = null;
        return Q();
    }

    send(msg) {
        if (this._socket) {
            try {
                if (msg.control === undefined)
                    msg.control = 'data';
                this._socket.send(JSON.stringify(msg));
            } catch(e) {
                console.error('Failed to send message on websocket: ' + e.message);
                this._outgoingBuffer.push(msg);
            }
        } else {
            this._outgoingBuffer.push(msg);
        }
    }

    sendMany(buffer) {
        buffer.forEach(function(msg) { this.send(msg) }.bind(this));
    }
}

//    phone <-> server, from the POV of a server
// or phone <-> cloud, from the POV of the cloud
// or server <-> cloud, from the POV of the cloud
// on server: websockets endpoint, plugging in the express frontend
// on cloud: websockets server on Unix domain socket (proxied from frontend)
class ServerConnection extends events.EventEmitter {
    constructor(platform, expected) {
        super();

        this._connections = {};
        this._platform = platform;

        expected.forEach(function(from) {
            this._connections[from] = { socket: null, dataOk: false, closeOk: false,
                                        closeCallback: null, outgoingBuffer: [] };
        }.bind(this));

        this.isClient = false;
        this.isServer = true;
    }

    isConnected(remote) {
        return this._connections[remote] !== undefined &&
            this._connections[remote].socket !== null;
    }

    _findConnection(socket) {
        for (var id in this._connections) {
            if (this._connections[id].socket === socket)
                return this._connections[id];
        }
    }

    _handleConnection(socket) {
        var connection = {
            socket: socket,
            // wait for authentication
            dataOk: false,
            closeOk: false,
            closeCallback: null,
            pingTimeout: -1,
            outgoingBuffer: [],
        };

        console.log('New connection from client');

        // setup keep-alives
        socket.on('ping', function() {
            socket.pong();
        });

        socket.on('message', function(data) {
            var msg;
            try {
                msg = JSON.parse(data);
            } catch(e) {
                console.error('Error parsing client message: ' + e);
                return;
            }

            if (!connection.dataOk) {
                if (msg.control === 'set-auth-token') {
                    // initial setup mode
                    if (msg.token
                        && this._platform.setAuthToken(String(msg.token))) {
                        // note: we accept a set-auth-token command even
                        // if we have a token already configured, this
                        // simplifies the pairing logic on the phone side

                        console.log('Received auth token from client');
                        socket.send(JSON.stringify({control:'auth-token-ok'}));
                        connection.socket = null;
                        connection.closeOk = true;
                        connection.dataOk = false;
                        connection.closeCallback = null;
                    } else {
                        console.error('Invalid initial setup message');
                        socket.send(JSON.stringify({control:'auth-token-error'}));
                        connection.socket = null;
                        connection.closeOk = true;
                        connection.dataOk = false;
                        connection.closeCallback = null;
                    }
                } else if (msg.control !== 'auth' || typeof msg.identity != 'string' ||
                           msg.token === undefined || // this covers the case of getAuthToken returning undefined
                           msg.token !== this._platform.getAuthToken()) {
                    console.error('Invalid authentication message');
                    socket.terminate();
                } else {
                    console.log('Client successfully authenticated');
                    connection.dataOk = true;

                    connection.identity = msg.identity;
                    var oldConnection = this._connections[connection.identity];
                    if (oldConnection) {
                        if (oldConnection.socket)
                            oldConnection.socket.terminate();
                        if (oldConnection.pingTimeout != -1)
                            clearInterval(oldConnection.pingTimeout);
                    }
                    this._connections[connection.identity] = connection;

                    // Send a ping every 30m
                    // ngnix frontend is configured to timeout the connection
                    // after 1h, so this should keep it alive forever, without
                    // a noticeable performance impact
                    connection.pingTimeout = setInterval(function() {
                        if (connection.socket)
                            connection.socket.ping();
                    }, 1800 * 1000);

                    if (oldConnection && oldConnection.outgoingBuffer)
                        this.sendMany(oldConnection.outgoingBuffer, connection.identity);

                    this.emit('connected', msg.identity);
                }
                return;
            } else {
                if (this._findConnection(socket) === undefined) // robustness
                    return;

                if (msg.control !== 'data') {
                    console.error('Invalid control message ' + msg.control);
                    // ignore the message, don't die (back/forward compatibility)
                    return;
                }

                delete msg.control;
            }

            this.emit('message', msg, connection.identity);
        }.bind(this));

        socket.on('close', function() {
            var connection = this._findConnection(socket);
            if (connection === undefined)
                return;

            if (connection.pingTimeout != -1)
                clearInterval(connection.pingTimeout);

            if (connection.closeOk) {
                if (connection.closeCallback)
                    connection.closeCallback();
                return;
            }

            console.error('Lost connection from client with identity ' + connection.identity);

            connection.socket = null;
            connection.closeOk = false;
            connection.dataOk = false;
        }.bind(this));
    }

    open() {
<<<<<<< HEAD
        if (this._platform.type === 'server') {
            console.log('Adding express handler for websocket...');
            this._platform._getPrivateFeature('frontend-express').ws('/websocket', this._handleConnection.bind(this));
            return Q(true);
        } else if (this._platform.type === 'cloud') {
            this._wsServer = new WebSocket.Server({ noServer: true, disableHixie: true });
            this._platform.getCapability('websocket-api').setHandler(function(req, upgradeHead, socket) {
                req.socket = socket;
                req.connection = socket;
                this._wsServer.handleUpgrade(req, socket,
                                             new Buffer(upgradeHead, 'base64'),
                                             this._handleConnection.bind(this));
            }.bind(this));
            console.log('Added process message handler from monitor');
            return Q(true);
        } else if (this._platform.type === 'testing') {
            return Q(true);
=======
        var capability = this._platform.getCapability('websocket-api');
        if (capability !== null) {
            capability.on('connection', this._handleConnection.bind(this));
            return Q(true);
        } else {
            return Q(false);
>>>>>>> a557b74e
        }
    }

    close() {
        var promises = [];
        for (var id in this._connections) {
            var connection = this._connections[id];

            var p = Q.Promise(function(callback, errback) {
                if (connection.socket !== null) {
                    connection.socket.send(JSON.stringify({control:'close'}));
                    connection.closeOk = true;
                    connection.closeCallback = callback;
                } else {
                    connection.closeOk = false;
                    connection.closeCallback = null;
                    callback();
                }
            }).timeout(10000, 'ETIMEOUT').catch(function(e) {
                if (e.message != 'ETIMEOUT')
                    throw e;

                // the phone failed to close the connection within 10 seconds,
                // tear down the connection forcibly (this will cause a RST on
                // the wire)
                if (connection.socket) // robustness
                    connection.socket.terminate();
            });
            promises.push(p);
        }
        return Q.all(promises);
    }

    closeOne(identity) {
        var connection = this._connections[identity];
        if (!connection)
            return Q();

        return Q.Promise(function(callback, errback) {
            if (connection.socket !== null) {
                connection.socket.send(JSON.stringify({control:'close'}));
                connection.closeOk = true;
                connection.closeCallback = callback;
            } else {
                connection.closeOk = false;
                connection.closeCallback = null;
                callback();
            }
        }).timeout(10000, 'ETIMEOUT').catch(function(e) {
            if (e.message != 'ETIMEOUT')
                throw e;

            // the phone failed to close the connection within 10 seconds,
            // tear down the connection forcibly (this will cause a RST on
            // the wire)
            if (connection.socket) // robustness
                connection.socket.terminate();
        });
    }

    _sendTo(msg, to) {
        var connection = this._connections[to];
        if (connection === undefined)
            throw new Error('Invalid destination for server message');

        if (connection.socket && connection.dataOk) {
            if (msg.control === undefined)
                msg.control = 'data';
            connection.socket.send(JSON.stringify(msg));
        } else {
            connection.outgoingBuffer.push(msg);
        }
    }

    send(msg, to) {
        if (to !== undefined) {
            this._sendTo(msg, to);
            return;
        }

        for (var id in this._connections)
            this._sendTo(msg, id);
    }

    sendMany(buffer, to) {
        buffer.forEach(function(msg) { this.send(msg, to) }.bind(this));
    }
}

module.exports = {
    ClientConnection: ClientConnection,
    ServerConnection: ServerConnection
};<|MERGE_RESOLUTION|>--- conflicted
+++ resolved
@@ -348,32 +348,12 @@
     }
 
     open() {
-<<<<<<< HEAD
-        if (this._platform.type === 'server') {
-            console.log('Adding express handler for websocket...');
-            this._platform._getPrivateFeature('frontend-express').ws('/websocket', this._handleConnection.bind(this));
-            return Q(true);
-        } else if (this._platform.type === 'cloud') {
-            this._wsServer = new WebSocket.Server({ noServer: true, disableHixie: true });
-            this._platform.getCapability('websocket-api').setHandler(function(req, upgradeHead, socket) {
-                req.socket = socket;
-                req.connection = socket;
-                this._wsServer.handleUpgrade(req, socket,
-                                             new Buffer(upgradeHead, 'base64'),
-                                             this._handleConnection.bind(this));
-            }.bind(this));
-            console.log('Added process message handler from monitor');
-            return Q(true);
-        } else if (this._platform.type === 'testing') {
-            return Q(true);
-=======
         var capability = this._platform.getCapability('websocket-api');
         if (capability !== null) {
             capability.on('connection', this._handleConnection.bind(this));
             return Q(true);
         } else {
             return Q(false);
->>>>>>> a557b74e
         }
     }
 
