// -*- mode: js; indent-tabs-mode: nil; js-basic-offset: 4 -*-
//
// This file is part of Genie
//
// Copyright 2019 The Board of Trustees of the Leland Stanford Junior University
//
// Author: Giovanni Campagna <gcampagn@cs.stanford.edu>, Jian Li <jianli19@cs.stanford.edu>
//
// See COPYING for details
"use strict";

const ChineseTokenizer = require('./tokenizer/chinese');

var keys = [
    ["on", "开"],["off", "关"],["drip coffee","滴流 咖啡"],["espresso","意式 浓缩"],["latte","拿铁"],["flat white", "牛奶 咖啡"],["white mocha","白 摩卡"],
    ["caramel mocha","焦糖 摩卡"],["mocha","摩卡"],["macchiato","黑糖 玛奇朵"],["caramel macchiato","焦糖 玛奇朵"],["cappuccino","卡布奇诺"],["americano","美式 咖啡"],
    ["heat","暖气"],["cool","冷气"],["track","歌曲"],["normal","普通"],["vibrate","振动"],["silent","静音"],["auto","自动"],["away","不在"],["pool","拼车"],["select","uber 精选"],
    ["suv","越野车"],["assist","uber 关怀"],["best of youtube","热门"],["recommended","推荐"],["paid","付费"],["music","音乐"],["comedy","喜剧"],["film and entertainment","电影 与 娱乐"],
    ["gaming","游戏"],["beauty and fashion","流行"],["from_tv","电视"],["automotive","汽车"],["animation","动画"],["sports","运动"],["diy","自己 动手"],["tech","技术"],["science","科学"],
    ["cooking","烹饪"],["causes","起因"],["news and politics","政治"],["lifestyle","生活 风格"],["raining","下雨"],["cloudy","多云"],["sunny","晴天"],["snowy","下 雪"],["sleety","下 冰雹"],
    ["drizzling","毛毛雨"],["windy","刮风"],["politics","政治"],["opinions","评论"],["local","地区"],["national","国家"],["world","国际"],["powerpost","焦点"],
    ["capital weather gang","首都 天气"],["morning mix","早间 新闻"],["world news","世界 新闻"],["us business","美国 商业"],["business","商业"],["markets","市场"],
    ["technology","科技"],["cat","猫"],["dog","狗"],["horse","马"],["snail","蜗牛"],["year","年"],["yoda","尤达"],["shakespeare","莎士比亚"],["vulcan","瓦肯人"],["klingon","克林贡"],
    ["viral","传阅"],["rising","上升"],["uber_black","尊荣"]
];

function postprocessSynthetic(sentence, program) {
    
    keys.forEach((key) => {
        var re = new RegExp("\\b" + key[0] + "\\b", "g");
        if(sentence.match(re))
            sentence = sentence.replace(key[0], key[1]);
    });
    return sentence;
}

// no overrides for Chinese, arguments should be translated properly in Thingpedia
const ARGUMENT_NAME_OVERRIDES = {};


const IGNORABLE_TOKENS = {
    'sportradar': ['fc', 'ac', 'us', 'if', 'as', 'rc', 'rb', 'il', 'fk', 'cd', 'cf'],
    'imgflip:meme_id': ['the'],
    'tt:currency_code': ['us'],
    'tt:stock_id': ['l.p.', 's.a.', 'plc', 'n.v', 's.a.b', 'c.v.'],
    'org:freedesktop:app_id': ['gnome']
};

const ABBREVIATIONS = [
    ['公司', '有限公司', '股份有限公司'],
    ['高铁', '高速铁路'],
    ['网路', '网络'],
    ['&', '和'],
];
const PROCESSED_ABBREVIATIONS = {};
for (let abbr of ABBREVIATIONS) {
    for (let variant of abbr)
        PROCESSED_ABBREVIATIONS[variant] = abbr;

}

function detokenize(buffer, prevtoken, token) {
    // join without space
    return buffer + token;
}

const NO_IDEA = [
    '不知道', '不懂', '不晓得', '不了解',
    '不了', '看不懂', '不清楚'
];

const CHANGE_SUBJECT_TEMPLATES = [];
const SINGLE_DEVICE_TEMPLATES = [];

function pluralize(noun) {
    // pluralize pronouns]
    if (/^[我你他她它]$/u.test(noun))
        return noun + '们';

    // no plural form
    return undefined;
}

function toVerbPast(phrase) {
    return phrase + '了';
}

function isGoodWord(word) {
    // filter out words that cannot be in the dataset,
    // because they would be either tokenized/preprocessed out or
    // they are unlikely to be used with voice
    // + allow English names
    // [CJK Unified Ideographs| CJK Strokes| CJK Compatibility| English digits ...]
    return /^([\u4e00-\u9fff\u31C0-\u31EF\u3300-\u33FF0-9-][\u4e00-\u9fff\u31C0-\u31EF\u3300-\u33FF0-9-]*)$/.test(word);
}


function isGoodSentence(sentence) {
    if (sentence.length < 3)
        return false;
    if (['.', '？', '。', '!', ' '].includes(sentence[0]))
        return false;
    // (for|me|and|or|that|this|in|with|from|on|before|after)$
    return !/^(为|我|和|或|此|在|中|在|之前|之后)$/.test(sentence);
}

function isGoodNumber(number) {
    // [English numbers| Chines numbers?]
    return /^([0-9]+)$/.test(number);
}

function isGoodPersonName(word) {
    return isGoodWord(word) || /^(\w+\s\w\s?\.)$/.test(word);
}

<<<<<<< HEAD
function getTokenizer() {
    return new ChineseTokenizer();
=======
const DEFINITE_ARTICLE_REGEXP = undefined;
function addDefiniteArticle(phrase) {
    return undefined;
>>>>>>> c15f5990
}

module.exports = {
    postprocessSynthetic,
    detokenize,
    getTokenizer,

    pluralize,
    toVerbPast,

    DEFINITE_ARTICLE_REGEXP,
    addDefiniteArticle,

    ARGUMENT_NAME_OVERRIDES,

    IGNORABLE_TOKENS,
    ABBREVIATIONS: PROCESSED_ABBREVIATIONS,

    NO_IDEA,
    CHANGE_SUBJECT_TEMPLATES,
    SINGLE_DEVICE_TEMPLATES,

    isGoodWord,
    isGoodSentence,
    isGoodNumber,
    isGoodPersonName
};<|MERGE_RESOLUTION|>--- conflicted
+++ resolved
@@ -113,14 +113,13 @@
     return isGoodWord(word) || /^(\w+\s\w\s?\.)$/.test(word);
 }
 
-<<<<<<< HEAD
-function getTokenizer() {
-    return new ChineseTokenizer();
-=======
 const DEFINITE_ARTICLE_REGEXP = undefined;
 function addDefiniteArticle(phrase) {
     return undefined;
->>>>>>> c15f5990
+}
+
+function getTokenizer() {
+    return new ChineseTokenizer();
 }
 
 module.exports = {
