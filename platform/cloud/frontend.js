--- conflicted
+++ resolved
@@ -48,8 +48,6 @@
         this._app.use(errorHandler());
     }
 
-<<<<<<< HEAD
-
     // TODO: Fix the files
     this._app.use(function(req, res, next){
       if (req.session.user_id){
@@ -62,12 +60,12 @@
       next();
     });
 
-=======
+
     // mount /server (API calls for server platform) before CSRF
     // as we don't need CSRF protection for that
     this._app.use('/server', serverAPI);
     this._app.use(csurf({ cookie: false }));
->>>>>>> d28ce345
+
     this._app.use('/', index);
     this._app.use('/user', user);
     require('./routes/install')(this._app);
