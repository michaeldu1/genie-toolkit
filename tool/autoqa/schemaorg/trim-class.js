// -*- mode: js; indent-tabs-mode: nil; js-basic-offset: 4 -*-
//
// This file is part of Genie
//
// Copyright 2020 The Board of Trustees of the Leland Stanford Junior University
//
// Licensed under the Apache License, Version 2.0 (the "License");
// you may not use this file except in compliance with the License.
// You may obtain a copy of the License at
//
//    http://www.apache.org/licenses/LICENSE-2.0
//
// Unless required by applicable law or agreed to in writing, software
// distributed under the License is distributed on an "AS IS" BASIS,
// WITHOUT WARRANTIES OR CONDITIONS OF ANY KIND, either express or implied.
// See the License for the specific language governing permissions and
// limitations under the License.
//
// Author: Giovanni Campagna <gcampagn@cs.stanford.edu>
"use strict";

const assert = require('assert');
const ThingTalk = require('thingtalk');
const Ast = ThingTalk.Ast;
const Type = ThingTalk.Type;
const fs = require('fs');
const util = require('util');

const StreamUtils = require('../../../lib/utils/stream-utils');
const {
    WHITELISTED_PROPERTIES_BY_DOMAIN,
    BLACKLISTED_PROPERTIES_BY_DOMAIN
} = require('./manual-annotations');

const DEFAULT_ENTITIES = [
    {"type":"tt:contact","name":"Contact Identity","is_well_known":1,"has_ner_support":0},
    {"type":"tt:contact_name","name":"Contact Name","is_well_known":1,"has_ner_support":0},
    {"type":"tt:device","name":"Device Name","is_well_known":1,"has_ner_support":0},
    {"type":"tt:email_address","name":"Email Address","is_well_known":1,"has_ner_support":0},
    {"type":"tt:flow_token","name":"Flow Identifier","is_well_known":1,"has_ner_support":0},
    {"type":"tt:function","name":"Function Name","is_well_known":1,"has_ner_support":0},
    {"type":"tt:hashtag","name":"Hashtag","is_well_known":1,"has_ner_support":0},
    {"type":"tt:path_name","name":"Unix Path","is_well_known":1,"has_ner_support":0},
    {"type":"tt:phone_number","name":"Phone Number","is_well_known":1,"has_ner_support":0},
    {"type":"tt:picture","name":"Picture","is_well_known":1,"has_ner_support":0},
    {"type":"tt:program","name":"Program","is_well_known":1,"has_ner_support":0},
    {"type":"tt:url","name":"URL","is_well_known":1,"has_ner_support":0},
    {"type":"tt:username","name":"Username","is_well_known":1,"has_ner_support":0},
    {"type":"tt:iso_lang_code","name":"ISO Language Code","is_well_known":0,"has_ner_support":1}
];


async function loadClassDef(thingpedia) {
    const library = ThingTalk.Grammar.parse(await util.promisify(fs.readFile)(thingpedia, { encoding: 'utf8' }));
    assert(library.isLibrary && library.classes.length === 1);
    return library.classes[0];
}

function titleCase(str) {
    return str.split(' ').map((word) => word[0].toUpperCase() + word.substring(1)).join(' ');
}

class SchemaTrimmer {
    constructor(classDef, data, entities, domain) {
        this._classDef = classDef;
        this._className = classDef.name;
        this._data = data;
        this._entities = entities;

        this._propertyWhitelist = domain ? WHITELISTED_PROPERTIES_BY_DOMAIN[domain] : null;
        this._propertyBlacklist = domain ? BLACKLISTED_PROPERTIES_BY_DOMAIN[domain] : null;
    }

    get class() {
        return this._classDef;
    }

    trim() {
        for (let tablename in this._classDef.queries)
            this._maybeMarkTableWithData(tablename);

        for (let tablename in this._classDef.queries)
            this._removeArgumentsWithoutData(tablename);

        this._updateEntityDeclarations();
    }

    _markHasData(annotations) {
        if (!annotations.org_schema_has_data)
            annotations.org_schema_has_data = new Ast.Value.Boolean(true);
    }

    _markTableHasData(tabledef) {
        this._markHasData(tabledef.annotations);
        this._markHasData(tabledef.getArgument('id').annotations);

        // if a table has data, then recursively all parents have data (= they should be included)
        for (let _extend of tabledef.extends)
            this._markTableHasData(tabledef.class.queries[_extend]);
    }

    _markTableHasName(tabledef) {
        if (!tabledef.annotations.org_schema_has_name)
            tabledef.annotations.org_schema_has_name = new Ast.Value.Boolean(true);

        // if a table has data, then recursively all parents have data (= they should be included)
        for (let _extend of tabledef.extends)
            this._markTableHasName(tabledef.class.queries[_extend]);
    }

    _markArgumentHasData(arg, value) {
        if (value === null || value === undefined ||
            (Array.isArray(value) && value.length === 0))
            return false;

        if (Array.isArray(value)) {
            for (let elem of value) {
                if (this._markArgumentHasData(arg, elem))
                    return true;
            }
            return false;
        }

        let type = arg.type;
        while (type.isArray)
            type = type.elem;

        if (type.isCompound) {
            let hasAny = false;
            for (let fieldname in type.fields) {
                if (this._markArgumentHasData(type.fields[fieldname], value[fieldname]))
                    hasAny = true;
            }
            if (hasAny) {
                this._markHasData(arg.annotations);
                return true;
            } else {
                return false;
            }
        } else {
            this._markHasData(arg.annotations);
            return true;
        }
    }

    _markObjectHasData(tabledef, obj) {
        for (let key in obj) {
            if (key === '@id' || key === '@type' || key === '@context')
                continue;
            if (key === 'name' && obj[key] && obj[key].length)
                this._markTableHasName(tabledef);

            const arg = tabledef.getArgument(key);
            if (!arg)
                throw new Error(`Unexpected field ${key} in ${tabledef.name}, data is not normalized`);
            this._markArgumentHasData(arg, obj[key]);

            for (let _extend of tabledef.extends) {
                let parent = tabledef.class.queries[_extend];
                if (parent.args.includes(key))
                    this._markArgumentHasData(parent.getArgument(key), obj[key]);
            }
        }
    }

    _maybeMarkTableWithData(tablename) {
        let tabledef = this._classDef.queries[tablename];
        const data = this._data[tabledef.name];

        for (let objId in data) {
            // if we enter the loop, we have at least one element of this table
            this._markTableHasData(tabledef);

            const obj = data[objId];
            this._markObjectHasData(tabledef, obj);
        }
    }

    _removeFieldsWithoutData(arg) {
        let type = arg.type;
        while (type.isArray)
            type = type.elem;

        if (!type.isCompound)
            return;

        for (let fieldname in type.fields) {
            const field = type.fields[fieldname];
            if (this._whiteListed(`${arg.name}.${fieldname}`))
                continue;
            if (!field.annotations['org_schema_has_data']
                || !field.annotations['org_schema_has_data'].value
                || this._blackListed(`${arg.name}.${fieldname}`)) {
                delete type.fields[fieldname];
                continue;
            }

            this._removeFieldsWithoutData(field);
        }
    }

    _removeArgumentsWithoutData(tablename) {
        let tabledef = this._classDef.queries[tablename];
        if (!tabledef.annotations['org_schema_has_data'] || !tabledef.annotations['org_schema_has_data'].value) {
            this._entities.push({
                type: this._className + ':' + tablename,
                name: titleCase(Array.isArray(tabledef.canonical) ? tabledef.canonical[0] : tabledef.canonical),
                is_well_known: false,
                has_ner_support: false
            });
            delete this._classDef.queries[tablename];
            return;
        }

        const hasName = !!tabledef.getImplementationAnnotation('org_schema_has_name');
        this._entities.push({
            type: this._className + ':' + tablename,
            name: titleCase(Array.isArray(tabledef.canonical) ? tabledef.canonical[0] : tabledef.canonical),
            is_well_known: false,
            has_ner_support: hasName
        });

        let newArgs = [];
        let hasAddress = false;
        let hasGeo = false;
        for (let argname of tabledef.args) {
            if (argname === 'name')
                continue;
            if (argname.indexOf('.') >= 0)
                continue;
            const arg = tabledef.getArgument(argname);

            // set id to non-filterable for table without name (e.g., Review)
            if (argname === 'id' && !hasName)
                arg.impl_annotations.filterable = new Ast.Value.Boolean(false);

            if (!this._whiteListed(argname)) {
                if (!(arg.annotations['org_schema_has_data'] && arg.annotations['org_schema_has_data'].value))
                    continue;
            }

            if (this._blackListed(argname))
                continue;

            this._removeFieldsWithoutData(arg);

            newArgs.push(arg);

            if (argname === 'address')
                hasAddress = arg;
            if (argname === 'geo')
                hasGeo = arg;
        }

        if (tabledef.args.includes('geo') && hasAddress && !hasGeo) {
            const arg = new Ast.ArgumentDef(null, Ast.ArgDirection.OUT, 'geo', Type.Location, {
                nl: {
                    canonical: { base:["location", "address"] }
                },
                impl: {
                    org_schema_type: new Ast.Value.String('GeoCoordinates'),
                    org_schema_has_data: new Ast.Value.Boolean(false)
                }
            });
            newArgs.push(arg);
            hasGeo = arg;
        }

        // remove streetAddress & addressLocality if we already have geo
        if (hasAddress && hasGeo) {
            delete hasAddress.type.fields['addressLocality'];
            delete hasAddress.type.fields['streetAddress'];
        }
        if (tabledef.hasArgument('address') && tabledef.hasArgument('geo')) {
            for (let _extend of tabledef.extends) {
                if (_extend in this._classDef.queries) {
                    const parent = this._classDef.queries[_extend];
                    const address = parent.getArgument('address');
                    if (address) {
                        delete address.type.fields['addressLocality'];
                        delete address.type.fields['streetAddress'];
                    }
                }
            }
        }

        this._classDef.queries[tablename] = new Ast.FunctionDef(null, 'query', this._classDef,
            tablename, tabledef.extends, tabledef._qualifiers, newArgs, {
                nl: tabledef.metadata,
                impl: tabledef.annotations,
            });
    }

    _updateEntityDeclarations() {
        const usedEntities = new Set();

        for (let tablename in this._classDef.queries) {
            for (let arg of this._classDef.queries[tablename].iterateArguments()) {
                if (arg.type.isEntity && arg.type.type.startsWith(this._className))
                    usedEntities.add(arg.type.type.slice(`${this._className}:`.length));
            }
        }

        this._classDef.entities = Array.from(usedEntities).map((name) => {
            let hasNER = false;
            if (name in this._classDef.queries)
                hasNER = !!this._classDef.queries[name].getImplementationAnnotation('org_schema_has_name');
            return new Ast.EntityDef(null, name, { impl : { has_ner: new Ast.Value.Boolean(hasNER) }});
        });
    }

    _whiteListed(property) {
        return this._propertyWhitelist && this._propertyWhitelist.includes(property);
    }

    _blackListed(property) {
        return this._propertyBlacklist && this._propertyBlacklist.includes(property);
    }
}

module.exports = {
    initArgparse(subparsers) {
        const parser = subparsers.add_parser('schemaorg-trim-class', {
            add_help: true,
            description: "Reduce a schema.org class file to the subset of fields that have data."
        });
        parser.add_argument('-o', '--output', {
            required: true,
            type: fs.createWriteStream
        });
        parser.add_argument('--entities', {
            required: true,
            help: 'Where to store the generated entities.json file',
        });
        parser.add_argument('--thingpedia', {
            required: true,
            help: 'Path to ThingTalk file containing class definitions.'
        });
        parser.add_argument('--data', {
            required: true,
            help: 'Path to JSON file with normalized WebQA data.'
        });
<<<<<<< HEAD
        parser.addArgument('--domain', {
            required: false,
            help: 'The domain of current experiment, used for domain-specific manual overrides.'
        });
        parser.addArgument('--debug', {
            nargs: 0,
            action: 'storeTrue',
=======

        parser.add_argument('--debug', {
            action: 'store_true',
>>>>>>> 0b2c7291
            help: 'Enable debugging.',
            default: true
        });
        parser.add_argument('--no-debug', {
            action: 'store_false',
            dest: 'debug',
            help: 'Disable debugging.',
        });
    },

    async execute(args) {
        const classDef = await loadClassDef(args.thingpedia);
        const data = JSON.parse(await util.promisify(fs.readFile)(args.data, { encoding: 'utf8' }));
        const entities = DEFAULT_ENTITIES.slice();

        const trimmer = new SchemaTrimmer(classDef, data, entities, args.domain);
        trimmer.trim();

        args.output.end(trimmer.class.prettyprint());
        await StreamUtils.waitFinish(args.output);
        await util.promisify(fs.writeFile)(args.entities, JSON.stringify({
            result: 'ok',
            data: entities
        }, undefined, 2));
    }
};<|MERGE_RESOLUTION|>--- conflicted
+++ resolved
@@ -340,19 +340,12 @@
             required: true,
             help: 'Path to JSON file with normalized WebQA data.'
         });
-<<<<<<< HEAD
-        parser.addArgument('--domain', {
+        parser.add_argument('--domain', {
             required: false,
             help: 'The domain of current experiment, used for domain-specific manual overrides.'
         });
-        parser.addArgument('--debug', {
-            nargs: 0,
-            action: 'storeTrue',
-=======
-
         parser.add_argument('--debug', {
             action: 'store_true',
->>>>>>> 0b2c7291
             help: 'Enable debugging.',
             default: true
         });
