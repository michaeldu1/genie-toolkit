--- conflicted
+++ resolved
@@ -480,12 +480,8 @@
       slots: ['title'],
       slotTypes: { title: 'String' },
       entities: {} },
-<<<<<<< HEAD
-`>> What's the value of this filter?
->> context = null // {}
-=======
 `>> What should the title contain?
->>>>>>> 2621a5be
+>> context = null // {}
 >> ask special raw_string
 `,
     "lol",
@@ -549,12 +545,8 @@
       slots: ['title'],
       slotTypes: { title: 'String' },
       entities: {} },
-<<<<<<< HEAD
-`>> What's the value of this filter?
->> context = null // {}
-=======
 `>> What should the title contain?
->>>>>>> 2621a5be
+>> context = null // {}
 >> ask special raw_string
 `,
     "lol",
@@ -1213,12 +1205,8 @@
 >> ask special generic
 `,
     {"program": `true : @com.xkcd.get_comic, title =~ $undefined => notify`},
-<<<<<<< HEAD
-`>> What is the value of the filter on the title?
+`>> What should the title contain?
 >> context = policy true : @com.xkcd.get_comic filter param:title:String =~ undefined => notify // {}
-=======
-`>> What should the title contain?
->>>>>>> 2621a5be
 >> ask special raw_string
 `,
     "foo",
@@ -1350,12 +1338,8 @@
 >> ask special generic
 `,
     {"code":["bookkeeping","filter","param:title:String","=~","SLOT_0"],"entities":{},"slots":["title"],"slotTypes":{"title":"String"}},
-<<<<<<< HEAD
-`>> What's the value of this filter?
+`>> What should the title contain?
 >> context = policy param:source:Entity(tt:contact) == GENERIC_ENTITY_tt:contact_0 : @com.xkcd.get_comic filter param:title:String =~ undefined => notify // {"GENERIC_ENTITY_tt:contact_0":{"value":"mock-account:...","display":"Bob Smith (dad)"}}
-=======
-`>> What should the title contain?
->>>>>>> 2621a5be
 >> ask special raw_string
 `,
     `pierates`,
@@ -1902,12 +1886,8 @@
 >> ask special generic
 `,
     {"code":["bookkeeping","filter","@org.thingpedia.builtin.thingengine.builtin.get_gps","{","not","param:location:Location","==","SLOT_0","}"],"entities":{},"slots":["location"],"slotTypes":{"location":"Location"}},
-<<<<<<< HEAD
-`>> What's the value of this filter?
+`>> What location are you interested in?
 >> context = policy param:source:Entity(tt:contact) == GENERIC_ENTITY_tt:contact_0 : @com.xkcd.get_comic filter @org.thingpedia.builtin.thingengine.builtin.get_gps { not param:location:Location == undefined } => notify // {"GENERIC_ENTITY_tt:contact_0":{"value":"mock-account:...","display":"Bob Smith (dad)"}}
-=======
-`>> What location are you interested in?
->>>>>>> 2621a5be
 >> ask special location
 `,
     { code: ['bookkeeping', 'answer', 'LOCATION_0'], entities: {"LOCATION_0": {longitude:0, latitude:90, display:"North pole"}}},
@@ -1963,12 +1943,8 @@
 >> ask special generic
 `,
     {"code":["bookkeeping","filter","@org.thingpedia.builtin.thingengine.builtin.get_gps","{","param:location:Location","==","SLOT_0","}"],"entities":{},"slots":["location"],"slotTypes":{"location":"Location"}},
-<<<<<<< HEAD
-`>> What's the value of this filter?
+`>> What location are you interested in?
 >> context = policy param:source:Entity(tt:contact) == GENERIC_ENTITY_tt:contact_0 : @com.xkcd.get_comic filter @org.thingpedia.builtin.thingengine.builtin.get_gps { param:location:Location == undefined } => notify // {"GENERIC_ENTITY_tt:contact_0":{"value":"mock-account:...","display":"Bob Smith (dad)"}}
-=======
-`>> What location are you interested in?
->>>>>>> 2621a5be
 >> ask special location
 `,
     { code: ['bookkeeping', 'answer', 'LOCATION_0'], entities: {"LOCATION_0": {longitude:0, latitude:90, display:"North pole"}}},
@@ -2423,12 +2399,8 @@
 >> ask special choice
 `,
     ['bookkeeping', 'choice', '0'],
-<<<<<<< HEAD
-`>> What is the value of the filter on the hashtags?
+`>> What should the hashtags be equal to?
 >> context = now => ( @com.twitter.search ) filter param:hashtags:Array(Entity(tt:hashtag)) == undefined => notify // {}
-=======
-`>> What should the hashtags be equal to?
->>>>>>> 2621a5be
 >> ask special raw_string
 `,
     {code: ['bookkeeping', 'answer', 'QUOTED_STRING_0'], entities: { QUOTED_STRING_0: 'lol' }},
@@ -2438,12 +2410,8 @@
 >> ask special yesno
 `,
     ['bookkeeping', 'special', 'special:yes'],
-<<<<<<< HEAD
-`>> What is the value of the filter on the hashtags?
+`>> What should the hashtags be equal to?
 >> context = now => ( @com.twitter.search ) filter param:hashtags:Array(Entity(tt:hashtag)) == undefined => notify // {}
-=======
-`>> What should the hashtags be equal to?
->>>>>>> 2621a5be
 >> ask special raw_string
 `,
     {code: ['bookkeeping', 'answer', 'QUOTED_STRING_0'], entities: { QUOTED_STRING_0: 'funny' }},
@@ -3406,39 +3374,24 @@
 
     // confirmation: not confident, has slot in filter, query
     [
-<<<<<<< HEAD
     `search hello on bing with title filter`,
     `>> Ok, so you want me to get websites matching “hello” on Bing if the title contains ____ and then notify you. Is that right?
 >> context = now => ( @com.bing.web_search param:query:String = QUOTED_STRING_0 ) filter param:title:String =~ undefined => notify // {"QUOTED_STRING_0":"hello"}
 >> ask special yesno
 `,
     ['bookkeeping', 'special', 'special:yes'],
-    `>> What is the value of the filter on the title?
->> choice 0: Use the description from Bing
->> choice 1: A description of the result
->> choice 2: None of above
->> context = now => ( @com.bing.web_search param:query:String = QUOTED_STRING_0 ) filter param:title:String =~ undefined => notify // {"QUOTED_STRING_0":"hello"}
->> ask special choice
-`,
-    ['bookkeeping', 'choice', '1'],
-    `>> Sorry, I did not find any result for that.
->> context = now => ( @com.bing.web_search param:query:String = QUOTED_STRING_0 ) filter param:title:String =~ event => notify // {"QUOTED_STRING_0":"hello"}
->> ask special null
-`,
-    `{\n  now => (@com.bing(id="com.bing").web_search(query="hello")), title =~ $event => notify;\n}`
-=======
-        `search hello on bing with title filter`,
-        `>> Ok, so you want me to get websites matching “hello” on Bing if the title contains ____ and then notify you. Is that right?\n>> ask special yesno\n`,
-        ['bookkeeping', 'special', 'special:yes'],
-        `>> What should the title contain?
+    `>> What should the title contain?
 >> choice 0: Use the description from Bing
 >> choice 1: None of above
->> ask special choice
-`,
-        ['bookkeeping', 'choice', '0'],
-        `>> Sorry, I did not find any result for that.\n>> ask special null\n`,
-        `{\n  now => (@com.bing(id="com.bing").web_search(query="hello")), title =~ description => notify;\n}`
->>>>>>> 2621a5be
+>> context = now => ( @com.bing.web_search param:query:String = QUOTED_STRING_0 ) filter param:title:String =~ undefined => notify // {"QUOTED_STRING_0":"hello"}
+>> ask special choice
+`,
+    ['bookkeeping', 'choice', '0'],
+    `>> Sorry, I did not find any result for that.
+>> context = now => ( @com.bing.web_search param:query:String = QUOTED_STRING_0 ) filter param:title:String =~ description => notify // {"QUOTED_STRING_0":"hello"}
+>> ask special null
+`,
+    `{\n  now => (@com.bing(id="com.bing").web_search(query="hello")), title =~ description => notify;\n}`
     ],
 
     // confirmation: not confident, no slot, safe action
